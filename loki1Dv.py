--- conflicted
+++ resolved
@@ -67,69 +67,6 @@
   return memoizer
 
 
-<<<<<<< HEAD
-def get_config(width=128,
-      height=None,
-      num_1d_history=48,
-      render_colour='rgb',
-      render_texture='flat',
-      extraction_method='mean',
-      lock_mutation=0.0001,
-      show_lock=False,
-      display='windowed',
-      extraction_rate=0.1,
-      save_frames=False,
-      log_data=None,
-      landscape='gradient'):
-
-  gui = display
-  if (display == 'windowed' or display == 'fullscreen'
-          or display == 'ssh_fullscreen'):
-    gui = 'pygame'
-  elif display == 'headless':
-    gui = 'yield_frame'
-
-  num_locks = 3
-
-  config = dict(
-      num_locks=num_locks,
-
-      smooth_locks=False,
-      lock_mutation_level=lock_mutation,
-      extraction_method = extraction_method,
-      extraction_rate = extraction_rate,
-      landscape=landscape,
-
-      map_size=(width,) if height is None else (width, height),
-      # map_size=(640,),
-      # map_size=(1280,),
-
-      num_1d_history=num_1d_history,
-      # num_1d_history = 720,
-
-      # display_size=(2000, 1000),
-      # display_size=(656, 416),
-      # display_size=(640, 480),
-      # display_size=(1280,720),
-      display_size=(640,360),
-
-      gui=gui,
-      display=display,
-      render_colour=render_colour,
-      render_texture=render_texture,
-      show_lock=show_lock,
-
-      save_frames=save_frames,
-      log_data=log_data,
-      )
-
-  config['num_agents'] = functools.reduce(operator.mul, config['map_size'])
-  config['world_d'] = len(config['map_size'])
-  return config
-
-
-=======
->>>>>>> 361b7758
 class Loki():
   def __init__(self, config):
     self._config = config
@@ -310,7 +247,7 @@
     self._change_locks()
     self._extract_energy()
     self._replication(self._config['map_size'])
-    self._gather_data()
+    # self._gather_data()
     if self._data_logger:
       self._data_logger.add_data([self._data['sigma_history'][-1].mean()])
     self._time += 1
@@ -330,6 +267,8 @@
         self._agent_data['keys'][:, :, Key.sigma].mean(axis=0))
     if 'repo_energy_stats' not in self._data:
       self._data['repo_energy_stats'] = []
+    # Empty stats causes problems.
+    # import pdb; pdb.set_trace()
     self._data['repo_energy_stats'].append(np.array(
         self._repo_energy_stats).mean())
     self._repo_energy_stats = []
